--- conflicted
+++ resolved
@@ -17,14 +17,10 @@
 
 =head1 SYNOPSIS
 
-<<<<<<< HEAD
   use Bio::DB::GenBank;
   use Bio::Tools::Protparam;
 
   my $gb = new Bio::DB::GenBank(-retrievaltype => 'tempfile' , 
-=======
-  my $gb = new Bio::DB::GenBank(-retrievaltype => 'tempfile' ,
->>>>>>> ecbb5943
                                 -format => 'Fasta');
   my @ids=qw(O14521 O43709 O43826);
   my $seqio = $gb->get_Stream_by_acc(\@ids );
