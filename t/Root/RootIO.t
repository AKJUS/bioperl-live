##############################################
# tests http retrieval
##############################################

use strict;
use warnings;

BEGIN {
    use lib '.';
    use Bio::Root::Test;
    test_begin(-tests => 3,
<<<<<<< HEAD
	       -requires_networking => 1);
=======
               -requires_networking => 1);
>>>>>>> 0baa329a
    use_ok 'Bio::Root::IO';
}

my $TESTURL = 'http://www.google.com/index.html';

my $rio = Bio::Root::IO->new();

ok $rio = Bio::Root::IO->new(-url=>$TESTURL), 'default -url method';
lives_ok {$rio = Bio::Root::IO->new(-url=>$TESTURL)};<|MERGE_RESOLUTION|>--- conflicted
+++ resolved
@@ -9,17 +9,13 @@
     use lib '.';
     use Bio::Root::Test;
     test_begin(-tests => 3,
-<<<<<<< HEAD
 	       -requires_networking => 1);
-=======
-               -requires_networking => 1);
->>>>>>> 0baa329a
     use_ok 'Bio::Root::IO';
 }
 
 my $TESTURL = 'http://www.google.com/index.html';
 
-my $rio = Bio::Root::IO->new();
+my $rio;
 
 ok $rio = Bio::Root::IO->new(-url=>$TESTURL), 'default -url method';
 lives_ok {$rio = Bio::Root::IO->new(-url=>$TESTURL)};